--- conflicted
+++ resolved
@@ -14,23 +14,18 @@
 """
 from functools import lru_cache
 import os.path as osp
-<<<<<<< HEAD
+from itertools import cycle
 from tempfile import TemporaryDirectory
-=======
-from itertools import cycle
->>>>>>> 299732ff
 
 import matplotlib.pyplot as plt
 from mpl_toolkits.axes_grid1 import make_axes_locatable
 import numpy as np
 from scipy import ndimage
 
-<<<<<<< HEAD
+from pylinac import MachineLog
 from .core import image
-=======
-from pylinac import MachineLog
->>>>>>> 299732ff
 from .core.geometry import Line, Rectangle
+from .core.image import Image
 from .core.io import get_url
 from .core.profile import MultiProfile, SingleProfile
 from .core.utilities import import_mpld3
@@ -118,15 +113,6 @@
             self.image = PFDicomImage(filename)
             if isinstance(filter, int):
                 self.image.filter(size=filter)
-<<<<<<< HEAD
-=======
-            self._check_for_noise()
-            self.image.check_inversion()
-        if log is not None:
-            self._load_log(log)
-        else:
-            self._log_fits = None
->>>>>>> 299732ff
 
     @classmethod
     def from_url(cls, url, filter=None):
@@ -138,11 +124,7 @@
     def from_demo_image(cls, filter=None):
         """Construct a PicketFence instance using the demo image."""
         demo_file = osp.join(osp.dirname(__file__), 'demo_files', 'picket_fence', 'EPID-PF-LR.dcm')
-<<<<<<< HEAD
         return cls(demo_file, filter=filter)
-=======
-        return cls(demo_file, filter)
->>>>>>> 299732ff
 
     @classmethod
     def from_multiple_images(cls, path_list):
@@ -204,8 +186,6 @@
         """Return the number of pickets determined."""
         return len(self.pickets)
 
-<<<<<<< HEAD
-=======
     def _check_for_noise(self):
         """Check if the image has extreme noise (dead pixel, etc) by comparing
         min/max to 1/99 percentiles and smoothing if need be."""
@@ -251,7 +231,6 @@
         array = ndimage.interpolation.zoom(self.image, zoom_factor)
         self.image = Image.load(array, dpi=self.image.dpi * zoom_factor, sid=self.image.sid)
 
->>>>>>> 299732ff
     @staticmethod
     def run_demo(tolerance=0.5, action_tolerance=0.25, interactive=False):
         """Run the Picket Fence demo using the demo image. See analyze() for parameter info."""
@@ -295,15 +274,10 @@
             raise ValueError("Tolerance cannot be lower than the action tolerance")
 
         """Pre-analysis"""
-<<<<<<< HEAD
         self.settings = Settings(self.orientation, tolerance, action_tolerance, hdmlc, self.image)
         # adjust for sag
         sag_pixels = int(round(sag_adjustment * self.settings.dpmm))
         self.image.adjust_for_sag(sag_pixels, self.orientation)
-=======
-        self.settings = Settings(self.orientation, tolerance, action_tolerance, hdmlc, self.image, self._log_fits)
-        self._adjust_for_sag(sag_adjustment)
->>>>>>> 299732ff
 
         """Analysis"""
         self.pickets = PicketHandler(self.image, self.settings, num_pickets)
@@ -510,8 +484,7 @@
         self.image = image
         self.dpmm = image.dpmm
         self.mmpd = 1/image.dpmm
-        self.image_center = image.center
-        self.log_fits = log_fits
+        self.image_center = image.cax
 
     @property
     def figure_size(self):
